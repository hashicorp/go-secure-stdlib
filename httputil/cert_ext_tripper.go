--- conflicted
+++ resolved
@@ -20,13 +20,8 @@
 }
 
 // NewIgnoreUnhandledExtensionsRoundTripper creates a RoundTripper that may be used in an HTTP client which will
-<<<<<<< HEAD
-// ignore the provided extensions if present unhandled on a certificate.  If base is nil, the default RoundTripper is used.
+// ignore the provided extensions if presently unhandled on a certificate.  If base is nil, the default RoundTripper is used.
 func NewIgnoreUnhandledExtensionsRoundTripper(base http.RoundTripper, extsToIgnore []asn1.ObjectIdentifier) (http.RoundTripper, error) {
-=======
-// ignore the provided extensions if presently unhandled on a certificate.  If base is nil, the default RoundTripper is used.
-func NewIgnoreUnhandledExtensionsRoundTripper(logger hclog.Logger, base http.RoundTripper, extsToIgnore []asn1.ObjectIdentifier) http.RoundTripper {
->>>>>>> 7087d35f
 	if len(extsToIgnore) == 0 {
 		return nil, errors.New("no extensions ignored, should use original RoundTripper")
 	}
