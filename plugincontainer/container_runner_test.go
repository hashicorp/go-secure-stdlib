package plugincontainer

import (
	"context"
	"errors"
	"fmt"
	"io"
	"os"
	"os/exec"
	"reflect"
	"runtime"
	"strconv"
	"strings"
	"testing"

	"github.com/docker/docker/api/types"
	"github.com/docker/docker/api/types/filters"
	"github.com/docker/docker/api/types/network"
	"github.com/docker/docker/client"
	"github.com/hashicorp/go-hclog"
	"github.com/hashicorp/go-plugin"
	"github.com/hashicorp/go-secure-stdlib/plugincontainer/examples/container/shared"
)

// TestNewContainerRunner_config ensures all the config options passed in have
// get passed through to the runner's internal config correctly.
func TestNewContainerRunner_config(t *testing.T) {
	if runtime.GOOS != "linux" {
		_, err := (&Config{}).NewContainerRunner(hclog.Default(), exec.Command(""), "")
		if err != errUnsupportedOS {
			t.Fatal(err)
		}

		return
	}

	tmpDir := t.TempDir()
	const (
		gid          = 10
		image        = "fooimage"
		labelsKey    = "foolabel"
		runtime      = "fooruntime"
		cgroupParent = "fooCgroup"
		nanoCPUs     = 20
		memory       = 30
		endpointsKey = "fooendpoint"
	)
	var (
		entrypoint  = []string{"entry", "point"}
		args        = []string{"--foo=1", "positional"}
		env         = []string{"x=1", "y=2"}
		expectedEnv = append([]string{fmt.Sprintf("%s=%s", plugin.EnvUnixSocketDir, pluginSocketDir)}, env...)
	)
	cfg := &Config{
		GroupAdd: gid,

		Entrypoint: entrypoint,
		Args:       args,
		Env:        env,

		Image:          image,
		DisableNetwork: true,
		Labels: map[string]string{
			labelsKey: "bar",
		},
		Runtime:      runtime,
		CgroupParent: cgroupParent,
		NanoCpus:     nanoCPUs,
		Memory:       memory,
		EndpointsConfig: map[string]*network.EndpointSettings{
			endpointsKey: {},
		},
	}
	runnerIfc, err := cfg.NewContainerRunner(hclog.Default(), exec.Command(""), tmpDir)
	if err != nil {
		t.Fatal(err)
	}

	runner, ok := runnerIfc.(*containerRunner)
	if !ok {
		t.Fatal(runner)
	}

	// container.Config
	if runner.containerConfig.Image != image {
		t.Error(image)
	}
	if !reflect.DeepEqual(entrypoint, []string(runner.containerConfig.Entrypoint)) {
		t.Error(entrypoint, runner.containerConfig.Entrypoint)
	}
	if !reflect.DeepEqual(args, []string(runner.containerConfig.Cmd)) {
		t.Error(args, runner.containerConfig.Cmd)
	}
	if !reflect.DeepEqual(expectedEnv, []string(runner.containerConfig.Env)) {
		t.Error(expectedEnv, runner.containerConfig.Env)
	}
	if runner.containerConfig.Labels[labelsKey] != "bar" {
		t.Error(runner.containerConfig.Labels)
	}
	if runner.containerConfig.NetworkDisabled != true {
		t.Error()
	}
	// plugincontainer should override plugin.EnvUnixSocketDir env for the container.
	var foundUnixSocketDir bool
	for _, env := range runner.containerConfig.Env {
		key, value, ok := strings.Cut(env, "=")
		if !ok {
			t.Fatal("Poorly formed env entry", runner.containerConfig.Env)
		}
		if key == plugin.EnvUnixSocketDir {
			foundUnixSocketDir = true
			if value != pluginSocketDir {
				t.Errorf("Expected %s to be %s, but got %s", plugin.EnvUnixSocketDir, pluginSocketDir, value)
			}
		}
	}
	if !foundUnixSocketDir {
		t.Errorf("Expected unix socket dir env var, but got: %v; Env: %v",
			foundUnixSocketDir, runner.containerConfig.Env)
	}

	// container.HostConfig
<<<<<<< HEAD
	if runner.hostConfig.GroupAdd[0] != fmt.Sprintf("%d", gid) {
=======
	if runner.hostConfig.GroupAdd[0] != strconv.Itoa(gid) {
>>>>>>> c947fbc8
		t.Error(runner.hostConfig.GroupAdd)
	}
	if runner.hostConfig.Runtime != runtime {
		t.Error(runner.hostConfig.Runtime)
	}
	if runner.hostConfig.CgroupParent != cgroupParent {
		t.Error(runner.hostConfig.CgroupParent)
	}
	if runner.hostConfig.NanoCPUs != nanoCPUs {
		t.Error(runner.hostConfig.NanoCPUs)
	}
	if runner.hostConfig.Memory != memory {
		t.Error(runner.hostConfig.Memory)
	}

	// network.NetworkingConfig
	if runner.networkConfig.EndpointsConfig[endpointsKey] == nil {
		t.Error(runner.networkConfig.EndpointsConfig)
	}
}

func TestExamplePlugin(t *testing.T) {
	// Default docker runtime.
	t.Run("runc", func(t *testing.T) {
		testExamplePlugin_WithRuntime(t, "runc")
	})

	// gVisor runtime.
	t.Run("runsc", func(t *testing.T) {
		testExamplePlugin_WithRuntime(t, "runsc")
	})
}

func testExamplePlugin_WithRuntime(t *testing.T, ociRuntime string) {
	if runtime.GOOS != "linux" {
		t.Skip("Only linux is supported for now")
	}

	runCmd(t, "go", "build", "-o=examples/container/go-plugin-counter", "./examples/container/plugin-counter")
	runCmd(t, "docker", "build", "-t=go-plugin-counter", "-f=examples/container/Dockerfile", "examples/container")

	dockerClient, err := client.NewClientWithOpts(client.FromEnv, client.WithAPIVersionNegotiation())
	if err != nil {
		t.Fatal(err)
	}

	// Get the full sha256 of the image we just built so we can test pinning.
	images, err := dockerClient.ImageList(context.Background(), types.ImageListOptions{
		Filters: filters.NewArgs(filters.Arg("reference", "go-plugin-counter:latest")),
	})
	if err != nil {
		t.Fatal(err)
	}
	if len(images) != 1 {
		t.Fatal(images)
	}
	id := images[0].ID
	sha256 := strings.TrimPrefix(id, "sha256:")

	for name, tc := range map[string]struct {
		image, tag, sha256 string
	}{
		"image":                     {"go-plugin-counter", "", ""},
		"image with tag":            {"go-plugin-counter", "latest", ""},
		"image and sha256":          {"go-plugin-counter", "", sha256},
		"image with tag and sha256": {"go-plugin-counter", "latest", sha256},
		"image and id":              {"go-plugin-counter", "", id},
		"image with tag and id":     {"go-plugin-counter", "latest", id},
	} {
		t.Run(name, func(t *testing.T) {
			cfg := &Config{
				Image:    tc.image,
				Tag:      tc.tag,
				SHA256:   tc.sha256,
				Runtime:  ociRuntime,
				GroupAdd: os.Getgid(),
			}
			client := plugin.NewClient(&plugin.ClientConfig{
				HandshakeConfig: shared.Handshake,
				Plugins:         shared.PluginMap,
				SkipHostEnv:     true,
				AutoMTLS:        true,
				AllowedProtocols: []plugin.Protocol{
					plugin.ProtocolGRPC,
				},
				Logger: hclog.New(&hclog.LoggerOptions{
					Name:  t.Name(),
					Level: hclog.Trace,
				}),
				UnixSocketConfig: &plugin.UnixSocketConfig{
<<<<<<< HEAD
					Group: fmt.Sprintf("%d", cfg.GroupAdd),
=======
					Group: strconv.Itoa(cfg.GroupAdd),
>>>>>>> c947fbc8
				},
				RunnerFunc: cfg.NewContainerRunner,
			})
			defer client.Kill()

			// Connect via RPC
			rpcClient, err := client.Client()
			if err != nil {
				t.Fatal(err)
			}

			// Request the plugin
			raw, err := rpcClient.Dispense("counter")
			if err != nil {
				t.Fatal(err)
			}

			// We should have a Counter store running inside a container now! This feels
			// like a normal interface implementation but is in fact over an RPC connection.
			counter := raw.(shared.Counter)

			storage := &inMemStorage{
				data: make(map[string]int64),
			}
			v, err := counter.Increment("hello", 1, storage)
			if err != nil {
				t.Fatal(err)
			}
			if v != 1 {
				t.Fatal(v)
			}

			v, err = counter.Increment("hello", 2, storage)
			if err != nil {
				t.Fatal(err)
			}
			if v != 3 {
				t.Fatal(v)
			}

			v, err = counter.Increment("world", 2, storage)
			if err != nil {
				t.Fatal(err)
			}
			if v != 2 {
				t.Fatal(v)
			}
		})
	}

	// Failure cases.
	runCmd(t, "docker", "build", "-t=broken", "-f=testdata/Dockerfile", "testdata/")
	for name, tc := range map[string]struct {
		image               string
		sha256              string
		expectedErr         error
		expectedErrContents []string
	}{
		"no image": {
			"",
			"",
			nil,
			nil,
		},
		"image given with tag": {
			"broken:latest",
			"",
			nil,
			[]string{"broken:latest"},
		},
<<<<<<< HEAD
		// Error should include container image, env, and logs as part of diagnostics.
=======
		// Error should include container image as part of diagnostics.
>>>>>>> c947fbc8
		"simulated plugin error": {
			"broken",
			"",
			nil,
<<<<<<< HEAD
			[]string{
				"Image ref: broken",
				fmt.Sprintf("%s=%s", shared.Handshake.MagicCookieKey, shared.Handshake.MagicCookieValue),
				"bye from broken",
			},
=======
			"Image: broken",
>>>>>>> c947fbc8
		},
		// The image and sha256 both got built in this test suite, but they
		// mismatch so error should be SHA256 mismatch.
		"SHA256 mismatch": {
			"broken",
			sha256,
			errSHA256Mismatch,
			nil,
		},
	} {
		t.Run(name, func(t *testing.T) {
			cfg := &Config{
				Image:    tc.image,
				SHA256:   tc.sha256,
				Runtime:  ociRuntime,
				GroupAdd: os.Getgid(),
<<<<<<< HEAD
				Debug:    true,
=======
>>>>>>> c947fbc8
			}
			client := plugin.NewClient(&plugin.ClientConfig{
				HandshakeConfig: shared.Handshake,
				Plugins:         shared.PluginMap,
				SkipHostEnv:     true,
				AutoMTLS:        true,
				AllowedProtocols: []plugin.Protocol{
					plugin.ProtocolGRPC,
				},
				Logger: hclog.New(&hclog.LoggerOptions{
					Name:  t.Name(),
					Level: hclog.Trace,
				}),
				UnixSocketConfig: &plugin.UnixSocketConfig{
<<<<<<< HEAD
					Group: fmt.Sprintf("%d", cfg.GroupAdd),
=======
					Group: strconv.Itoa(cfg.GroupAdd),
>>>>>>> c947fbc8
				},
				RunnerFunc: cfg.NewContainerRunner,
			})
			defer client.Kill()

			// Connect via RPC
			_, err = client.Client()
			if err == nil {
				t.Fatal("Expected error starting fake plugin")
			}
			if tc.expectedErr != nil && !errors.Is(err, tc.expectedErr) {
				t.Fatalf("Expected error %s, but got %s", tc.expectedErr, err)
			}
			for _, expected := range tc.expectedErrContents {
				if !strings.Contains(err.Error(), expected) {
					t.Fatalf("Expected %s in error, but got %s", expected, err)
				}
			}
		})
	}
}

func runCmd(t *testing.T, name string, arg ...string) {
	t.Helper()
	cmd := exec.Command(name, arg...)
	// Disable cgo for 'go build' command, as we're running inside a static
	// distroless container that doesn't have libc bindings available.
	cmd.Env = append(os.Environ(), "CGO_ENABLED=0")
	stdout, err := cmd.StdoutPipe()
	if err != nil {
		t.Fatal(err)
	}
	t.Cleanup(func() {
		stdout.Close()
	})
	go io.Copy(os.Stdout, stdout)
	stderr, err := cmd.StderrPipe()
	if err != nil {
		t.Fatal(err)
	}
	t.Cleanup(func() {
		stderr.Close()
	})
	go io.Copy(os.Stderr, stderr)
	err = cmd.Run()
	if err != nil {
		t.Fatal(err)
	}
}

var _ shared.Storage = (*inMemStorage)(nil)

type inMemStorage struct {
	data map[string]int64
}

func (s *inMemStorage) Put(key string, value int64) error {
	s.data[key] = value
	return nil
}

func (s *inMemStorage) Get(key string) (int64, error) {
	return s.data[key], nil
}<|MERGE_RESOLUTION|>--- conflicted
+++ resolved
@@ -120,11 +120,7 @@
 	}
 
 	// container.HostConfig
-<<<<<<< HEAD
-	if runner.hostConfig.GroupAdd[0] != fmt.Sprintf("%d", gid) {
-=======
 	if runner.hostConfig.GroupAdd[0] != strconv.Itoa(gid) {
->>>>>>> c947fbc8
 		t.Error(runner.hostConfig.GroupAdd)
 	}
 	if runner.hostConfig.Runtime != runtime {
@@ -215,11 +211,7 @@
 					Level: hclog.Trace,
 				}),
 				UnixSocketConfig: &plugin.UnixSocketConfig{
-<<<<<<< HEAD
-					Group: fmt.Sprintf("%d", cfg.GroupAdd),
-=======
 					Group: strconv.Itoa(cfg.GroupAdd),
->>>>>>> c947fbc8
 				},
 				RunnerFunc: cfg.NewContainerRunner,
 			})
@@ -290,24 +282,16 @@
 			nil,
 			[]string{"broken:latest"},
 		},
-<<<<<<< HEAD
 		// Error should include container image, env, and logs as part of diagnostics.
-=======
-		// Error should include container image as part of diagnostics.
->>>>>>> c947fbc8
 		"simulated plugin error": {
 			"broken",
 			"",
 			nil,
-<<<<<<< HEAD
 			[]string{
 				"Image ref: broken",
 				fmt.Sprintf("%s=%s", shared.Handshake.MagicCookieKey, shared.Handshake.MagicCookieValue),
 				"bye from broken",
 			},
-=======
-			"Image: broken",
->>>>>>> c947fbc8
 		},
 		// The image and sha256 both got built in this test suite, but they
 		// mismatch so error should be SHA256 mismatch.
@@ -324,10 +308,7 @@
 				SHA256:   tc.sha256,
 				Runtime:  ociRuntime,
 				GroupAdd: os.Getgid(),
-<<<<<<< HEAD
 				Debug:    true,
-=======
->>>>>>> c947fbc8
 			}
 			client := plugin.NewClient(&plugin.ClientConfig{
 				HandshakeConfig: shared.Handshake,
@@ -342,11 +323,7 @@
 					Level: hclog.Trace,
 				}),
 				UnixSocketConfig: &plugin.UnixSocketConfig{
-<<<<<<< HEAD
-					Group: fmt.Sprintf("%d", cfg.GroupAdd),
-=======
 					Group: strconv.Itoa(cfg.GroupAdd),
->>>>>>> c947fbc8
 				},
 				RunnerFunc: cfg.NewContainerRunner,
 			})
