name: Go

on: [push, workflow_dispatch]

jobs:
  test:
    name: ${{ matrix.module }}
    strategy:
      fail-fast: false
      matrix:
        module: ["awsutil",
                  "base62",
                  "configutil",
                  "fileutil",
                  "gatedwriter",
                  "kv-builder",
                  "listenerutil",
                  "mlock",
                  "nonceutil",
                  "parseutil",
                  "password",
                  "plugincontainer",
                  "pluginutil",
                  "reloadutil",
                  "strutil",
<<<<<<< HEAD
                  "temperror",
                  "tlsutil"]
=======
                  "tlsutil",
                  "toggledlogger"]
>>>>>>> 3d133149
    runs-on: ubuntu-latest
    steps:
    - uses: actions/checkout@c85c95e3d7251135ab7dc9ce3241c5835cc595a9 # v3.5.3

    - name: Set up Go
      uses: actions/setup-go@93397bea11091df50f3d7e59dc26a7711a8bcfbe # v4.1.0
      with:
        go-version-file: ${{ matrix.module }}/go.mod
        cache-dependency-path: ${{ matrix.module }}/go.sum

    - name: Build
      run: cd ${{ matrix.module }} && go build ./...

    - name: Install gVisor
      if: ${{ matrix.module == 'plugincontainer' }}
      run: |
        (
          set -e
          ARCH="$(uname -m)"
          URL="https://storage.googleapis.com/gvisor/releases/release/latest/${ARCH}"
          wget --quiet "${URL}/runsc" "${URL}/runsc.sha512" \
            "${URL}/containerd-shim-runsc-v1" "${URL}/containerd-shim-runsc-v1.sha512"
          sha512sum -c runsc.sha512 \
            -c containerd-shim-runsc-v1.sha512
          rm -f -- *.sha512
          chmod a+rx runsc containerd-shim-runsc-v1
          sudo mv runsc containerd-shim-runsc-v1 /usr/local/bin
        )
        sudo tee /etc/docker/daemon.json <<EOF
        {
          "runtimes": {
            "runsc": {
              "path": "/usr/local/bin/runsc",
              "runtimeArgs": [
                "--host-uds=all"
              ]
            }
          }
        }
        EOF

        sudo systemctl reload docker

    - name: Install rootless docker
      if: ${{ matrix.module == 'plugincontainer' }}
      run: |
        sudo apt-get install -y uidmap dbus-user-session
        export FORCE_ROOTLESS_INSTALL=1
        curl -fsSL https://get.docker.com/rootless | sh
        mkdir -p ~/.config/docker/
        tee ~/.config/docker/daemon.json  <<EOF
        {
          "runtimes": {
            "runsc": {
              "path": "/usr/local/bin/runsc",
              "runtimeArgs": [
                "--host-uds=all",
                "--ignore-cgroups"
              ]
            }
          }
        }
        EOF
        systemctl --user restart docker
    
    - name: Install rootless podman
      if: ${{ matrix.module == 'plugincontainer' }}
      run: |
        sudo apt-get install -y podman slirp4netns fuse-overlayfs
        mkdir -p ~/local/bin
        RUNSC_SCRIPT=~/local/bin/runsc.podman
        tee "${RUNSC_SCRIPT}" <<EOF
        #!/bin/bash
        /usr/local/bin/runsc --host-uds=all --ignore-cgroups "\$@"
        EOF
        chmod u+x "${RUNSC_SCRIPT}"
        podman --runtime "${RUNSC_SCRIPT}" system service -t 0 &
    
    - name: Test
      run: cd ${{ matrix.module }} && go test ./...

  # Verify that every module folder is mentioned in this workflow file.
  verify-ci:
    runs-on: ubuntu-latest
    steps:
    - uses: actions/checkout@c85c95e3d7251135ab7dc9ce3241c5835cc595a9 # v3.5.3
    - run: |
        if ! find * -name go.mod -print0 | xargs -0 dirname | xargs -I % grep % .github/workflows/go.yml > /dev/null; then
          echo "Ensure every submodule is included in the matrix 'module' input in go.yml in the github workflows folder"
          exit 1
        fi<|MERGE_RESOLUTION|>--- conflicted
+++ resolved
@@ -23,13 +23,9 @@
                   "pluginutil",
                   "reloadutil",
                   "strutil",
-<<<<<<< HEAD
                   "temperror",
-                  "tlsutil"]
-=======
                   "tlsutil",
                   "toggledlogger"]
->>>>>>> 3d133149
     runs-on: ubuntu-latest
     steps:
     - uses: actions/checkout@c85c95e3d7251135ab7dc9ce3241c5835cc595a9 # v3.5.3
